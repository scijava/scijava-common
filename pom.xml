--- conflicted
+++ resolved
@@ -10,11 +10,7 @@
 	</parent>
 
 	<artifactId>scijava-common</artifactId>
-<<<<<<< HEAD
-	<version>2.75.0-SNAPSHOT</version>
-=======
 	<version>2.77.1-SNAPSHOT</version>
->>>>>>> 821f89fc
 
 	<name>SciJava Common</name>
 	<description>SciJava Common is a shared library for SciJava software. It provides a plugin framework, with an extensible mechanism for service discovery, backed by its own annotation processor, so that plugins can be loaded dynamically. It is used by downstream projects in the SciJava ecosystem, such as ImageJ and SCIFIO.</description>
